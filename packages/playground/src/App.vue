<script setup lang="ts">
<<<<<<< HEAD
import z from 'zod';
import DateField from '@/components/DateField.vue';
import Calendar from '@/components/Calendar.vue';
import InputText from '@/components/InputText.vue';
import FormGroup from '@/components/FormGroup.vue';
import { createCalendar, IslamicUmalquraCalendar } from '@internationalized/date';
import { useForm } from '@formwerk/core';
const calendar = createCalendar('islamic-umalqura');

// You need to be careful with the time component of the date object.
// JS date objects fills the date time with the current time component.

const schema = z.object({
  company: z.string(),
  employee: z.object({
    name: z.string().nonempty(),
    email: z.string().email(),
  }),
});
const { values, ...form } = useForm({
  schema,
  initialValues: {
    employee: {
      name: 'John Doe',
    },
  },
  initialTouched: {
    company: true,
    employee: {
      name: true,
      email: true,
    },
  },
});

const reset = () => {
  form.reset('employee', { value: { name: 'Bob' } });
  form.setValue;

  // form.reset('employee');
  // form.reset('employee', { value: { email: 'Bob' } });
  // form.reset('company', { values: { company: 'Reset Company' } });
};
</script>

<template>
  <div class="flex flex-col gap-4">
    <pre>{{ values }}</pre>
    <button @click="reset">Reset</button>
    <InputText label="Company" name="company" />
    <FormGroup label="Employee" name="employee">
      <InputText label="Name" name="name" />
      <InputText label="Email" name="email" />
    </FormGroup>
=======
import { FileUploadContext, useForm } from '@formwerk/core';
import TimeInput from './components/TimeField.vue';
import Dropzone from './components/Dropzone.vue';

const form = useForm();

function handleUpload({ file, signal }: FileUploadContext) {
  return new Promise<string>(resolve => {
    setTimeout(() => {
      resolve('https://example.com/file.png');
    }, 1000);
  });
}
</script>

<template>
  <div class="w-full h-full flex flex-col items-center justify-center`">
    <TimeInput label="Time" name="time" />
>>>>>>> bfd22199
  </div>
</template><|MERGE_RESOLUTION|>--- conflicted
+++ resolved
@@ -1,60 +1,4 @@
 <script setup lang="ts">
-<<<<<<< HEAD
-import z from 'zod';
-import DateField from '@/components/DateField.vue';
-import Calendar from '@/components/Calendar.vue';
-import InputText from '@/components/InputText.vue';
-import FormGroup from '@/components/FormGroup.vue';
-import { createCalendar, IslamicUmalquraCalendar } from '@internationalized/date';
-import { useForm } from '@formwerk/core';
-const calendar = createCalendar('islamic-umalqura');
-
-// You need to be careful with the time component of the date object.
-// JS date objects fills the date time with the current time component.
-
-const schema = z.object({
-  company: z.string(),
-  employee: z.object({
-    name: z.string().nonempty(),
-    email: z.string().email(),
-  }),
-});
-const { values, ...form } = useForm({
-  schema,
-  initialValues: {
-    employee: {
-      name: 'John Doe',
-    },
-  },
-  initialTouched: {
-    company: true,
-    employee: {
-      name: true,
-      email: true,
-    },
-  },
-});
-
-const reset = () => {
-  form.reset('employee', { value: { name: 'Bob' } });
-  form.setValue;
-
-  // form.reset('employee');
-  // form.reset('employee', { value: { email: 'Bob' } });
-  // form.reset('company', { values: { company: 'Reset Company' } });
-};
-</script>
-
-<template>
-  <div class="flex flex-col gap-4">
-    <pre>{{ values }}</pre>
-    <button @click="reset">Reset</button>
-    <InputText label="Company" name="company" />
-    <FormGroup label="Employee" name="employee">
-      <InputText label="Name" name="name" />
-      <InputText label="Email" name="email" />
-    </FormGroup>
-=======
 import { FileUploadContext, useForm } from '@formwerk/core';
 import TimeInput from './components/TimeField.vue';
 import Dropzone from './components/Dropzone.vue';
@@ -73,6 +17,5 @@
 <template>
   <div class="w-full h-full flex flex-col items-center justify-center`">
     <TimeInput label="Time" name="time" />
->>>>>>> bfd22199
   </div>
 </template>